--- conflicted
+++ resolved
@@ -79,7 +79,6 @@
   const [isSending, setIsSending] = useState(false);
   const [showEmojiPicker, setShowEmojiPicker] = useState(false);
   const [showAttachmentMenu, setShowAttachmentMenu] = useState(false);
-<<<<<<< HEAD
   const [showGroupMembers, setShowGroupMembers] = useState(false);
 
   // User profiles cache for message avatars
@@ -87,10 +86,6 @@
     Map<string, CollabUserProfile>
   >(new Map());
 
-=======
-  const [showCameraModal, setShowCameraModal] = useState(false);
-  
->>>>>>> b5e617a4
   // File upload states
   const [uploadingFiles, setUploadingFiles] = useState<
     Map<
@@ -685,46 +680,8 @@
     }
   }, []);
 
-  // Handle camera capture
-  const handleCameraCapture = useCallback(async () => {
-    try {
-      // Check if getUserMedia is supported
-      if (typeof navigator !== 'undefined' && navigator.mediaDevices && 'getUserMedia' in navigator.mediaDevices) {
-        // Use camera modal for better UX
-        setShowCameraModal(true);
-      } else {
-        // Fallback to file input with capture attribute
-        console.log('getUserMedia not supported, falling back to file input');
-        if (fileInputRef.current) {
-          fileInputRef.current.accept = 'image/*';
-          // Use the correct capture attribute syntax
-          fileInputRef.current.capture = 'environment';
-          fileInputRef.current.click();
-        }
-      }
-    } catch (error) {
-      console.error('Camera capture failed:', error);
-      
-      // Fallback to file input
-      if (fileInputRef.current) {
-        fileInputRef.current.accept = 'image/*';
-        fileInputRef.current.capture = 'environment';
-        fileInputRef.current.click();
-      }
-    }
-    
-    setShowAttachmentMenu(false);
-  }, []);
-
-  // Handle camera photo capture from modal
-  const handleCameraPhotoCapture = useCallback((file: File) => {
-    setPendingFiles(prev => [...prev, file]);
-    console.log('Camera photo captured and added to pending files:', file.name);
-  }, []);
-
   // Handle attachment menu actions
   const handleAttachmentAction = useCallback((action: string) => {
-<<<<<<< HEAD
     console.log("Attachment action triggered:", action);
     if (fileInputRef.current) {
       switch (action) {
@@ -781,29 +738,6 @@
       }
     } else {
       console.error("File input ref is not available");
-=======
-    switch (action) {
-      case 'image':
-        if (fileInputRef.current) {
-          fileInputRef.current.accept = 'image/*,video/*';
-          // Remove capture attribute for regular file selection
-          fileInputRef.current.removeAttribute('capture');
-          fileInputRef.current.click();
-        }
-        break;
-      case 'document':
-        if (fileInputRef.current) {
-          fileInputRef.current.accept = '.pdf,.doc,.docx,.txt,.xls,.xlsx,.ppt,.pptx';
-          fileInputRef.current.removeAttribute('capture');
-          fileInputRef.current.click();
-        }
-        break;
-      case 'camera':
-        handleCameraCapture();
-        return; // Don't close menu here as it's handled in handleCameraCapture
-      default:
-        break;
->>>>>>> b5e617a4
     }
     setShowAttachmentMenu(false);
   }, [handleCameraCapture]);
@@ -1037,7 +971,6 @@
   );
 
   // Handle keyboard navigation
-<<<<<<< HEAD
   const handleKeyDown = useCallback(
     (e: React.KeyboardEvent) => {
       if (e.key === "Escape") {
@@ -1055,24 +988,6 @@
     },
     [isSearchVisible, isMenuOpen, showEmojiPicker, showAttachmentMenu]
   );
-=======
-  const handleKeyDown = useCallback((e: React.KeyboardEvent) => {
-    if (e.key === 'Escape') {
-      if (isSearchVisible) {
-        setIsSearchVisible(false);
-        setSearchQuery("");
-      } else if (isMenuOpen) {
-        setIsMenuOpen(false);
-      } else if (showEmojiPicker) {
-        setShowEmojiPicker(false);
-      } else if (showAttachmentMenu) {
-        setShowAttachmentMenu(false);
-      } else if (showCameraModal) {
-        setShowCameraModal(false);
-      }
-    }
-  }, [isSearchVisible, isMenuOpen, showEmojiPicker, showAttachmentMenu, showCameraModal]);
->>>>>>> b5e617a4
 
   const handleKeyPress = useCallback(
     (e: React.KeyboardEvent) => {
@@ -1720,7 +1635,6 @@
         </div>
       </div>
 
-<<<<<<< HEAD
       {/* Group Members Modal */}
       {selectedUser?.isGroup && (
         <GroupMembersModal
@@ -1732,15 +1646,6 @@
           onUserSelect={onUserSelect}
         />
       )}
-=======
-      {/* Camera Modal */}
-      <CameraModal
-        isOpen={showCameraModal}
-        onClose={() => setShowCameraModal(false)}
-        onCapture={handleCameraPhotoCapture}
-        isMobile={isMobile}
-      />
->>>>>>> b5e617a4
     </div>
   );
 };
